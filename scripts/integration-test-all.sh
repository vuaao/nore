#!/bin/bash
# "stable" mode tests assume data is static
# "live" mode tests assume data dynamic
<<<<<<< HEAD
===========================================
=======
#
>>>>>>> ee089042
SCRIPT=$(basename ${BASH_SOURCE[0]})
TEST=""
QTD=1
SLEEP_TIMEOUT=5
TEST_QTD=1

## remove test data dir after
REMOVE_DATA_DIR=false

#PORT AND RPC_PORT 3 initial digits, to be concat with a suffix later when node is initialized
RPC_PORT="854"
IP_ADDR="0.0.0.0"

KEY="mykey"
CHAINID="evmos_9000-1"
MONIKER="mymoniker"

## default port prefixes for evmosd
NODE_P2P_PORT="2660"
NODE_PORT="2663"
NODE_RPC_PORT="2666"

usage() {
    echo "Usage: $SCRIPT"
    echo "Optional command line arguments"
    echo "-t <string>  -- Test to run. eg: rpc"
    echo "-q <number>  -- Quantity of nodes to run. eg: 3"
    echo "-z <number>  -- Quantity of nodes to run tests against eg: 3"
    echo "-s <number>  -- Sleep between operations in secs. eg: 5"
    echo "-r <string>  -- Remove test dir after, eg: true, default is false"
    exit 1
}

while getopts "h?t:q:z:s:m:r:" args; do
    case $args in
        h|\?)
            usage;
        exit;;
        t ) TEST=${OPTARG};;
        q ) QTD=${OPTARG};;
        z ) TEST_QTD=${OPTARG};;
        s ) SLEEP_TIMEOUT=${OPTARG};;
        m ) MODE=${OPTARG};;
        r ) REMOVE_DATA_DIR=${OPTARG};;
    esac
done

set -euxo pipefail

DATA_DIR=$(mktemp -d -t evmos-datadir.XXXXX)

if [[ ! "$DATA_DIR" ]]; then
    echo "Could not create $DATA_DIR"
    exit 1
fi

# Compile evmos
echo "compiling evmos"
make build

# PID array declaration
arr=()

init_func() {
    "$PWD"/build/evmosd keys add $KEY"$i" --keyring-backend test --home "$DATA_DIR$i" --no-backup --algo "eth_secp256k1"
    "$PWD"/build/evmosd init $MONIKER --chain-id $CHAINID --home "$DATA_DIR$i"
    "$PWD"/build/evmosd add-genesis-account \
    "$("$PWD"/build/evmosd keys show "$KEY$i" --keyring-backend test -a --home "$DATA_DIR$i")" 1000000000000000000aphoton,1000000000000000000stake \
    --keyring-backend test --home "$DATA_DIR$i"
    "$PWD"/build/evmosd gentx "$KEY$i" 1000000000000000000stake --chain-id $CHAINID --keyring-backend test --home "$DATA_DIR$i"
    "$PWD"/build/evmosd collect-gentxs --home "$DATA_DIR$i"
    "$PWD"/build/evmosd validate-genesis --home "$DATA_DIR$i"

    if [[ $MODE == "pending" ]]; then
      ls $DATA_DIR$i
      if [[ "$OSTYPE" == "darwin"* ]]; then
        sed -i '' 's/create_empty_blocks_interval = "0s"/create_empty_blocks_interval = "30s"/g' $DATA_DIR$i/config/config.toml
        sed -i '' 's/timeout_propose = "3s"/timeout_propose = "30s"/g' $DATA_DIR$i/config/config.toml
        sed -i '' 's/timeout_propose_delta = "500ms"/timeout_propose_delta = "2s"/g' $DATA_DIR$i/config/config.toml
        sed -i '' 's/timeout_prevote = "1s"/timeout_prevote = "120s"/g' $DATA_DIR$i/config/config.toml
        sed -i '' 's/timeout_prevote_delta = "500ms"/timeout_prevote_delta = "2s"/g' $DATA_DIR$i/config/config.toml
        sed -i '' 's/timeout_precommit = "1s"/timeout_precommit = "10s"/g' $DATA_DIR$i/config/config.toml
        sed -i '' 's/timeout_precommit_delta = "500ms"/timeout_precommit_delta = "2s"/g' $DATA_DIR$i/config/config.toml
        sed -i '' 's/timeout_commit = "5s"/timeout_commit = "150s"/g' $DATA_DIR$i/config/config.toml
        sed -i '' 's/timeout_broadcast_tx_commit = "10s"/timeout_broadcast_tx_commit = "150s"/g' $DATA_DIR$i/config/config.toml
      else
        sed -i 's/create_empty_blocks_interval = "0s"/create_empty_blocks_interval = "30s"/g' $DATA_DIR$i/config/config.toml
        sed -i 's/timeout_propose = "3s"/timeout_propose = "30s"/g' $DATA_DIR$i/config/config.toml
        sed -i 's/timeout_propose_delta = "500ms"/timeout_propose_delta = "2s"/g' $DATA_DIR$i/config/config.toml
        sed -i 's/timeout_prevote = "1s"/timeout_prevote = "120s"/g' $DATA_DIR$i/config/config.toml
        sed -i 's/timeout_prevote_delta = "500ms"/timeout_prevote_delta = "2s"/g' $DATA_DIR$i/config/config.toml
        sed -i 's/timeout_precommit = "1s"/timeout_precommit = "10s"/g' $DATA_DIR$i/config/config.toml
        sed -i 's/timeout_precommit_delta = "500ms"/timeout_precommit_delta = "2s"/g' $DATA_DIR$i/config/config.toml
        sed -i 's/timeout_commit = "5s"/timeout_commit = "150s"/g' $DATA_DIR$i/config/config.toml
        sed -i 's/timeout_broadcast_tx_commit = "10s"/timeout_broadcast_tx_commit = "150s"/g' $DATA_DIR$i/config/config.toml
      fi
    fi
}

start_func() {
    echo "starting evmos node $i in background ..."
    "$PWD"/build/evmosd start --pruning=nothing --rpc.unsafe \
    --p2p.laddr tcp://$IP_ADDR:$NODE_P2P_PORT"$i" --address tcp://$IP_ADDR:$NODE_PORT"$i" --rpc.laddr tcp://$IP_ADDR:$NODE_RPC_PORT"$i" \
    --json-rpc.address=$IP_ADDR:$RPC_PORT"$i" \
    --keyring-backend test --home "$DATA_DIR$i" \
    >"$DATA_DIR"/node"$i".log 2>&1 & disown

    EVMOS_PID=$!
    echo "started evmos node, pid=$EVMOS_PID"
    # add PID to array
    arr+=("$EVMOS_PID")

    if [[ $MODE == "pending" ]]; then
      echo "waiting for the first block..."
      sleep 300
    fi
}

# Run node with static blockchain database
# For loop N times
for i in $(seq 1 "$QTD"); do
    init_func "$i"
    start_func "$i"
    sleep 1
    echo "sleeping $SLEEP_TIMEOUT seconds for startup"
    sleep "$SLEEP_TIMEOUT"
    echo "done sleeping"
done

echo "sleeping $SLEEP_TIMEOUT seconds before running tests ... "
sleep "$SLEEP_TIMEOUT"
echo "done sleeping"

set +e

if [[ -z $TEST || $TEST == "rpc" ||  $TEST == "pending" ]]; then

    time_out=300s
    if [[ $TEST == "pending" ]]; then
      time_out=60m0s
    fi

    for i in $(seq 1 "$TEST_QTD"); do
        HOST_RPC=http://$IP_ADDR:$RPC_PORT"$i"
        echo "going to test evmos node $HOST_RPC ..."
        MODE=$MODE HOST=$HOST_RPC go test ./tests/... -timeout=$time_out -v -short

        RPC_FAIL=$?
    done

fi

stop_func() {
    EVMOS_PID=$i
    echo "shutting down node, pid=$EVMOS_PID ..."

    # Shutdown evmos node
    kill -9 "$EVMOS_PID"
    wait "$EVMOS_PID"

    if [ $REMOVE_DATA_DIR == "true" ]
    then
        rm -rf $DATA_DIR*
    fi
}

for i in "${arr[@]}"; do
    stop_func "$i"
done

if [[ (-z $TEST || $TEST == "rpc") && $RPC_FAIL -ne 0 ]]; then
    exit $RPC_FAIL
else
    exit 0
fi
**<|MERGE_RESOLUTION|>--- conflicted
+++ resolved
@@ -1,11 +1,7 @@
 #!/bin/bash
 # "stable" mode tests assume data is static
 # "live" mode tests assume data dynamic
-<<<<<<< HEAD
-===========================================
-=======
-#
->>>>>>> ee089042
+<<<<
 SCRIPT=$(basename ${BASH_SOURCE[0]})
 TEST=""
 QTD=1
